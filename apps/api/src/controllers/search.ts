import { Request, Response } from "express";
import { WebScraperDataProvider } from "../scraper/WebScraper";
import { billTeam, checkTeamCredits } from "../services/billing/credit_billing";
import { authenticateUser } from "./auth";
import { PlanType, RateLimiterMode } from "../types";
import { logJob } from "../services/logging/log_job";
import { PageOptions, SearchOptions } from "../lib/entities";
import { search } from "../search";
import { isUrlBlocked } from "../scraper/WebScraper/utils/blocklist";
import { v4 as uuidv4 } from "uuid";
import { Logger } from "../lib/logger";
<<<<<<< HEAD
import { getScrapeQueue, scrapeQueueEvents } from "../services/queue-service";
import { getJobPriority } from "../lib/job-priority";
=======
import { getScrapeQueue } from "../services/queue-service";
>>>>>>> 861e2ebd
import * as Sentry from "@sentry/node";
import { addScrapeJob } from "../services/queue-jobs";

export async function searchHelper(
  jobId: string,
  req: Request,
  team_id: string,
  crawlerOptions: any,
  pageOptions: PageOptions,
  searchOptions: SearchOptions,
  plan: PlanType
): Promise<{
  success: boolean;
  error?: string;
  data?: any;
  returnCode: number;
}> {
  const query = req.body.query;
  const advanced = false;
  if (!query) {
    return { success: false, error: "Query is required", returnCode: 400 };
  }

  const tbs = searchOptions.tbs ?? null;
  const filter = searchOptions.filter ?? null;
  const num_results = searchOptions.limit ?? 7;
  const num_results_buffer = Math.floor(num_results * 1.5);

  let res = await search({
    query: query,
    advanced: advanced,
    num_results: num_results_buffer,
    tbs: tbs,
    filter: filter,
    lang: searchOptions.lang ?? "en",
    country: searchOptions.country ?? "us",
    location: searchOptions.location,
  });

  let justSearch = pageOptions.fetchPageContent === false;
  

  if (justSearch) {
    const billingResult = await billTeam(
      team_id,
      res.length
    );
    if (!billingResult.success) {
      return {
        success: false,
        error:
          "Failed to bill team. Insufficient credits or subscription not found.",
        returnCode: 402,
      };
    }
    return { success: true, data: res, returnCode: 200 };
  }

  res = res.filter((r) => !isUrlBlocked(r.url));
  if (res.length > num_results) {
    res = res.slice(0, num_results);
  }

  if (res.length === 0) {
    return { success: true, error: "No search results found", returnCode: 200 };
  }

  const jobPriority = await getJobPriority({plan, team_id, basePriority: 20});
  
  // filter out social media links

  const jobDatas = res.map(x => {
    const url = x.url;
    const uuid = uuidv4();
    return {
      name: uuid,
      data: {
        url,
        mode: "single_urls",
        crawlerOptions: crawlerOptions,
        team_id: team_id,
        pageOptions: pageOptions,
      },
      opts: {
        jobId: uuid,
        priority: jobPriority,
      }
    };
  })

  let jobs = [];
  if (Sentry.isInitialized()) {
    for (const job of jobDatas) {
      // add with sentry instrumentation
      jobs.push(await addScrapeJob(job.data as any, {}, job.opts.jobId));
    }
  } else {
    jobs = await getScrapeQueue().addBulk(jobDatas);
    await getScrapeQueue().addBulk(jobs);
  }

  const docs = (await Promise.all(jobs.map(x => new Promise((resolve, reject) => {
    const start = Date.now();
    const int = setInterval(async () => {
      if (Date.now() >= start + 60000) {
        clearInterval(int);
        reject(new Error("Job wait "));
      } else {
        const state = await x.getState();
        if (state === "completed") {
          clearInterval(int);
          resolve((await getScrapeQueue().getJob(x.id)).returnvalue);
        } else if (state === "failed") {
          clearInterval(int);
          reject((await getScrapeQueue().getJob(x.id)).failedReason);
        }
      }
    }, 1000);
  })))).map(x => x[0]);
  
  if (docs.length === 0) {
    return { success: true, error: "No search results found", returnCode: 200 };
  }

  await Promise.all(jobs.map(x => x.remove()));

  // make sure doc.content is not empty
  const filteredDocs = docs.filter(
    (doc: { content?: string }) => doc && doc.content && doc.content.trim().length > 0
  );

  if (filteredDocs.length === 0) {
    return { success: true, error: "No page found", returnCode: 200, data: docs };
  }

  return {
    success: true,
    data: filteredDocs,
    returnCode: 200,
  };
}

export async function searchController(req: Request, res: Response) {
  try {
    // make sure to authenticate user first, Bearer <token>
    const { success, team_id, error, status, plan } = await authenticateUser(
      req,
      res,
      RateLimiterMode.Search
    );
    if (!success) {
      return res.status(status).json({ error });
    }
    const crawlerOptions = req.body.crawlerOptions ?? {};
    const pageOptions = req.body.pageOptions ?? {
      includeHtml: false,
      onlyMainContent: true,
      fetchPageContent: true,
      removeTags: [],
      fallback: false,
    };
    const origin = req.body.origin ?? "api";

    const searchOptions = req.body.searchOptions ?? { limit: 5 };
    

    const jobId = uuidv4();

    try {
      const { success: creditsCheckSuccess, message: creditsCheckMessage } =
        await checkTeamCredits(team_id, 1);
      if (!creditsCheckSuccess) {
        return res.status(402).json({ error: "Insufficient credits" });
      }
    } catch (error) {
      Sentry.captureException(error);
      Logger.error(error);
      return res.status(500).json({ error: "Internal server error" });
    }
    const startTime = new Date().getTime();
    const result = await searchHelper(
      jobId,
      req,
      team_id,
      crawlerOptions,
      pageOptions,
      searchOptions,
      plan
    );
    const endTime = new Date().getTime();
    const timeTakenInSeconds = (endTime - startTime) / 1000;
    logJob({
      job_id: jobId,
      success: result.success,
      message: result.error,
      num_docs: result.data ? result.data.length : 0,
      docs: result.data,
      time_taken: timeTakenInSeconds,
      team_id: team_id,
      mode: "search",
      url: req.body.query,
      crawlerOptions: crawlerOptions,
      pageOptions: pageOptions,
      origin: origin,
    });
    return res.status(result.returnCode).json(result);
  } catch (error) {
    if (error instanceof Error && error.message.startsWith("Job wait")) {
      return res.status(408).json({ error: "Request timed out" });
    }

    Sentry.captureException(error);
    Logger.error(error);
    return res.status(500).json({ error: error.message });
  }
}<|MERGE_RESOLUTION|>--- conflicted
+++ resolved
@@ -9,12 +9,8 @@
 import { isUrlBlocked } from "../scraper/WebScraper/utils/blocklist";
 import { v4 as uuidv4 } from "uuid";
 import { Logger } from "../lib/logger";
-<<<<<<< HEAD
-import { getScrapeQueue, scrapeQueueEvents } from "../services/queue-service";
 import { getJobPriority } from "../lib/job-priority";
-=======
 import { getScrapeQueue } from "../services/queue-service";
->>>>>>> 861e2ebd
 import * as Sentry from "@sentry/node";
 import { addScrapeJob } from "../services/queue-jobs";
 
